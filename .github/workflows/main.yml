name: Build and Push Docker Images

on:
  push:
    branches:
      - main  # Runs every time you push to the 'main' branch

jobs:
  build_and_push:
    runs-on: ubuntu-latest
    
    steps:
    - name: Check out the repo
      uses: actions/checkout@v4

    - name: Log in to Docker Hub
      uses: docker/login-action@v3
      with:
<<<<<<< HEAD
        username: ${{ vars.DOCKERHUB_USERNAME }}
=======
        username: ${{ vars.DOCKERHUB_USERNAME }}    # <-- This is the fix
>>>>>>> d426ffa5
        password: ${{ secrets.DOCKERHUB_TOKEN }}

    - name: Build and push process-app
      uses: docker/build-push-action@v5
      with:
        context: ./process_app
        file: ./process_app/Dockerfile
        push: true
        tags: ${{ secrets.DOCKERHUB_USERNAME }}/process-app:latest

    - name: Build and push analyst-app
      uses: docker/build-push-action@v5
      with:
        context: ./analyst_app
        file: ./analyst_app/Dockerfile
        push: true
        tags: ${{ secrets.DOCKERHUB_USERNAME }}/analyst-app:latest

    - name: Build and push report-app
      uses: docker/build-push-action@v5
      with:
        context: ./report_app
        file: ./report_app/Dockerfile
        push: true
        tags: ${{ secrets.DOCKERHUB_USERNAME }}/report-app:latest<|MERGE_RESOLUTION|>--- conflicted
+++ resolved
@@ -16,11 +16,7 @@
     - name: Log in to Docker Hub
       uses: docker/login-action@v3
       with:
-<<<<<<< HEAD
-        username: ${{ vars.DOCKERHUB_USERNAME }}
-=======
-        username: ${{ vars.DOCKERHUB_USERNAME }}    # <-- This is the fix
->>>>>>> d426ffa5
+        username: ${{ secrets.DOCKERHUB_USERNAME }}
         password: ${{ secrets.DOCKERHUB_TOKEN }}
 
     - name: Build and push process-app
